#!/usr/bin/env python3
# -*- coding: utf-8 -*-
# Copyright 2020  Microsoft (author: Sanyuan Chen)
#           2021  Johns Hopkins University (author: Desh Raj)
# Apache 2.0

import math
import numpy
import torch

DEFAULT_CONFORMER_CONF = {
    "attention_dim": 256,
    "attention_heads": 4,
    "linear_units": 1024,
    "num_blocks": 16,
    "kernel_size": 33,
    "dropout_rate": 0.1,
    "relative_pos_emb": True,
}

EPSILON = torch.finfo(torch.float32).eps


class Conformer(torch.nn.Module):
    """
    Conformer model
    """

    @staticmethod
    def add_args(parser):
        parser.add_argument("--idim", type=int, default=257)
        parser.add_argument("--num-bins", type=int, default=257)
        parser.add_argument("--num-spk", type=int, default=2)
        parser.add_argument("--num-noise", type=int, default=1)
        parser.add_argument("--conformer-attention-dim", type=str, default=256)
        parser.add_argument("--conformer-attention-heads", type=int, default=4)
        parser.add_argument("--conformer-linear-units", type=int, default=1024)
        parser.add_argument("--conformer-num-blocks", type=int, default=16)
        parser.add_argument("--conformer-kernel-size", type=int, default=33)
        parser.add_argument("--conformer-dropout-rate", type=float, default=0.1)
        parser.add_argument("--conformer-relative-pos-emb", type=bool, default=True)

    @classmethod
    def build_model(cls, conf):
        conformer_conf = {
            "attention_dim": int(conf["conformer_attention_dim"]),
            "attention_heads": int(conf["conformer_attention_heads"]),
            "linear_units": int(conf["conformer_linear_units"]),
            "num_blocks": int(conf["conformer_num_blocks"]),
            "kernel_size": int(conf["conformer_kernel_size"]),
            "dropout_rate": float(conf["conformer_dropout_rate"]),
            "relative_pos_emb": bool(conf["conformer_relative_pos_emb"]),
        }
        model = Conformer(
            in_features=conf["idim"],
            num_bins=conf["num_bins"],
            num_spk=conf["num_spk"],
            num_noise=conf["num_noise"],
            conformer_conf=conformer_conf,
        )
        return model

    def __init__(
        self,
        in_features=257,
        num_bins=257,
        num_spk=2,
        num_noise=1,
        conformer_conf=DEFAULT_CONFORMER_CONF,
    ):
        super(Conformer, self).__init__()

        # Conformer Encoders
        self.conformer = ConformerEncoder(in_features, **conformer_conf)

        self.num_bins = num_bins
        self.num_spk = num_spk
        self.num_noise = num_noise
        self.linear = torch.nn.Linear(
            conformer_conf["attention_dim"], num_bins * (num_spk + num_noise)
        )

    def forward(self, f):
        """
        args
            f: N x T x F
        return
            m: [N x T x F, ...]
        """
        if f.ndim == 4:
            f = f.squeeze(0)
        f_orig = f.clone()

        # Apply MVN
        f = (f - f.mean(-2, keepdim=True)) / (f.std(-2, keepdim=True) + EPSILON)

        f, _ = self.conformer(f, masks=None)
        masks = self.linear(f)
<<<<<<< HEAD
        masks = torch.sigmoid(masks)
        if self.num_spk > 1:
            masks = torch.chunk(masks, self.num_spk + self.num_noise, 2)
=======

        masks = torch.nn.functional.relu(masks)
        masks = torch.chunk(masks, self.num_spk + self.num_noise, 2)

>>>>>>> a595f400
        y_pred = torch.stack([m * f_orig for m in masks[:-1]], dim=1)
        return y_pred, masks


class ConformerEncoder(torch.nn.Module):
    """Conformer Encoder https://arxiv.org/abs/2005.08100"""

    def __init__(
        self,
        idim=257,
        attention_dim=256,
        attention_heads=4,
        linear_units=1024,
        num_blocks=16,
        kernel_size=33,
        dropout_rate=0.1,
        causal=False,
        relative_pos_emb=True,
    ):
        super(ConformerEncoder, self).__init__()

        self.embed = torch.nn.Sequential(
            torch.nn.Linear(idim, attention_dim),
            torch.nn.LayerNorm(attention_dim),
            torch.nn.Dropout(dropout_rate),
            torch.nn.ReLU(),
        )

        if relative_pos_emb:
            self.pos_emb = RelativePositionalEncoding(
                attention_dim // attention_heads, 1000, False
            )
        else:
            self.pos_emb = None

        self.encoders = torch.nn.Sequential(
            *[
                EncoderLayer(
                    attention_dim,
                    attention_heads,
                    linear_units,
                    kernel_size,
                    dropout_rate,
                    causal=causal,
                )
                for _ in range(num_blocks)
            ]
        )

    def forward(self, xs, masks):
        xs = self.embed(xs)

        if self.pos_emb is not None:
            x_len = xs.shape[1]
            pos_seq = torch.arange(0, x_len).long().to(xs.device)
            pos_seq = pos_seq[:, None] - pos_seq[None, :]
            pos_k, _ = self.pos_emb(pos_seq)
        else:
            pos_k = None
        for layer in self.encoders:
            xs = layer(xs, pos_k, masks)

        return xs, masks


class RelativePositionalEncoding(torch.nn.Module):
    def __init__(self, d_model, maxlen=1000, embed_v=False):
        super(RelativePositionalEncoding, self).__init__()

        self.d_model = d_model
        self.maxlen = maxlen
        self.pe_k = torch.nn.Embedding(2 * maxlen, d_model)
        if embed_v:
            self.pe_v = torch.nn.Embedding(2 * maxlen, d_model)
        self.embed_v = embed_v

    def forward(self, pos_seq):
        pos_seq.clamp_(-self.maxlen, self.maxlen - 1)
        pos_seq = pos_seq + self.maxlen
        if self.embed_v:
            return self.pe_k(pos_seq), self.pe_v(pos_seq)
        else:
            return self.pe_k(pos_seq), None


class MultiHeadedAttention(torch.nn.Module):
    """Multi-Head Attention layer.

    :param int n_head: the number of head s
    :param int n_feat: the number of features
    :param float dropout_rate: dropout rate

    """

    def __init__(self, n_head, n_feat, dropout_rate):
        """Construct an MultiHeadedAttention object."""
        super(MultiHeadedAttention, self).__init__()
        assert n_feat % n_head == 0
        # We assume d_v always equals d_k
        self.d_k = n_feat // n_head
        self.h = n_head
        self.layer_norm = torch.nn.LayerNorm(n_feat)
        self.linear_q = torch.nn.Linear(n_feat, n_feat)
        self.linear_k = torch.nn.Linear(n_feat, n_feat)
        self.linear_v = torch.nn.Linear(n_feat, n_feat)

        self.linear_out = torch.nn.Linear(n_feat, n_feat)
        self.attn = None
        self.dropout = torch.nn.Dropout(p=dropout_rate)

    def forward(self, x, pos_k, mask):
        """Compute 'Scaled Dot Product Attention'.

        :param torch.Tensor mask: (batch, time1, time2)
        :param torch.nn.Dropout dropout:
        :return torch.Tensor: attentined and transformed `value` (batch, time1, d_model)
             weighted by the query dot key attention (batch, head, time1, time2)
        """
        n_batch = x.size(0)
        x = self.layer_norm(x)
        q = self.linear_q(x).view(n_batch, -1, self.h, self.d_k)  # (b, t, d)
        k = self.linear_k(x).view(n_batch, -1, self.h, self.d_k)  # (b, t, d)
        v = self.linear_v(x).view(n_batch, -1, self.h, self.d_k)
        q = q.transpose(1, 2)
        k = k.transpose(1, 2)  # (batch, head, time2, d_k)
        v = v.transpose(1, 2)  # (batch, head, time2, d_k)
        A = torch.matmul(q, k.transpose(-2, -1))
        reshape_q = q.contiguous().view(n_batch * self.h, -1, self.d_k).transpose(0, 1)
        if pos_k is not None:
            B = torch.matmul(reshape_q, pos_k.transpose(-2, -1))
            B = B.transpose(0, 1).view(n_batch, self.h, pos_k.size(0), pos_k.size(1))
            scores = (A + B) / math.sqrt(self.d_k)
        else:
            scores = A / math.sqrt(self.d_k)
        if mask is not None:
            mask = mask.unsqueeze(1).eq(0)  # (batch, 1, time1, time2)
            min_value = float(
                numpy.finfo(torch.tensor(0, dtype=scores.dtype).numpy().dtype).min
            )
            scores = scores.masked_fill(mask, min_value)
            self.attn = torch.softmax(scores, dim=-1).masked_fill(
                mask, 0.0
            )  # (batch, head, time1, time2)
        else:
            self.attn = torch.softmax(scores, dim=-1)  # (batch, head, time1, time2)

        p_attn = self.dropout(self.attn)
        x = torch.matmul(p_attn, v)  # (batch, head, time1, d_k)
        x = (
            x.transpose(1, 2).contiguous().view(n_batch, -1, self.h * self.d_k)
        )  # (batch, time1, d_model)
        return self.dropout(self.linear_out(x))  # (batch, time1, d_model)


class ConvModule(torch.nn.Module):
    def __init__(self, input_dim, kernel_size, dropout_rate, causal=False):
        super(ConvModule, self).__init__()
        self.layer_norm = torch.nn.LayerNorm(input_dim)

        self.pw_conv_1 = torch.nn.Conv2d(1, 2, 1, 1, 0)
        self.glu_act = torch.torch.nn.Sigmoid()
        self.causal = causal
        if causal:
            self.dw_conv_1d = torch.nn.Conv1d(
                input_dim,
                input_dim,
                kernel_size,
                1,
                padding=(kernel_size - 1),
                groups=input_dim,
            )
        else:
            self.dw_conv_1d = torch.nn.Conv1d(
                input_dim,
                input_dim,
                kernel_size,
                1,
                padding=(kernel_size - 1) // 2,
                groups=input_dim,
            )
        self.BN = torch.nn.BatchNorm1d(input_dim)
        self.act = torch.nn.ReLU()
        self.pw_conv_2 = torch.nn.Conv2d(1, 1, 1, 1, 0)
        self.dropout = torch.nn.Dropout(dropout_rate)
        self.kernel_size = kernel_size

    def forward(self, x):
        x = x.unsqueeze(1)
        x = self.layer_norm(x)
        x = self.pw_conv_1(x)
        x = x[:, 0] * self.glu_act(x[:, 1])
        x = x.permute([0, 2, 1])
        x = self.dw_conv_1d(x)
        if self.causal:
            x = x[:, :, : -(self.kernel_size - 1)]
        x = self.BN(x)
        x = self.act(x)
        x = x.unsqueeze(1).permute([0, 1, 3, 2])
        x = self.pw_conv_2(x)
        x = self.dropout(x).squeeze(1)
        return x


class FeedForward(torch.nn.Module):
    def __init__(self, d_model, d_inner, dropout_rate):
        super(FeedForward, self).__init__()

        self.d_model = d_model
        self.d_inner = d_inner

        self.layer_norm = torch.nn.LayerNorm(d_model)
        self.net = torch.nn.Sequential(
            torch.nn.Linear(d_model, d_inner),
            torch.nn.ReLU(inplace=True),
            torch.nn.Dropout(dropout_rate),
            torch.nn.Linear(d_inner, d_model),
            torch.nn.Dropout(dropout_rate),
        )

    def forward(self, x):
        x = self.layer_norm(x)
        out = self.net(x)

        return out


class EncoderLayer(torch.nn.Module):
    """Encoder layer module.

    :param int d_model: attention vector size
    :param int n_head: number of heads
    :param int d_ffn: feedforward size
    :param int kernel_size: cnn kernal size, it must be an odd
    :param int dropout_rate: dropout_rate
    """

    def __init__(self, d_model, n_head, d_ffn, kernel_size, dropout_rate, causal=False):
        """Construct an EncoderLayer object."""
        super(EncoderLayer, self).__init__()
        self.feed_forward_in = FeedForward(d_model, d_ffn, dropout_rate)
        self.self_attn = MultiHeadedAttention(n_head, d_model, dropout_rate)
        self.conv = ConvModule(d_model, kernel_size, dropout_rate, causal=causal)
        self.feed_forward_out = FeedForward(d_model, d_ffn, dropout_rate)
        self.layer_norm = torch.nn.LayerNorm(d_model)

    def forward(self, x, pos_k, mask):
        """Compute encoded features.

        :param torch.Tensor x: encoded source features (batch, max_time_in, size)
        :param torch.Tensor mask: mask for x (batch, max_time_in)
        :rtype: Tuple[torch.Tensor, torch.Tensor]
        """
        x = x + 0.5 * self.feed_forward_in(x)
        x = x + self.self_attn(x, pos_k, mask)
        x = x + self.conv(x)
        x = x + 0.5 * self.feed_forward_out(x)

        out = self.layer_norm(x)

        return out<|MERGE_RESOLUTION|>--- conflicted
+++ resolved
@@ -91,21 +91,11 @@
             f = f.squeeze(0)
         f_orig = f.clone()
 
-        # Apply MVN
-        f = (f - f.mean(-2, keepdim=True)) / (f.std(-2, keepdim=True) + EPSILON)
-
         f, _ = self.conformer(f, masks=None)
         masks = self.linear(f)
-<<<<<<< HEAD
-        masks = torch.sigmoid(masks)
+        masks = torch.relu(masks)
         if self.num_spk > 1:
             masks = torch.chunk(masks, self.num_spk + self.num_noise, 2)
-=======
-
-        masks = torch.nn.functional.relu(masks)
-        masks = torch.chunk(masks, self.num_spk + self.num_noise, 2)
-
->>>>>>> a595f400
         y_pred = torch.stack([m * f_orig for m in masks[:-1]], dim=1)
         return y_pred, masks
 
